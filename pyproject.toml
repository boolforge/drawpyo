[build-system]
requires = ["flit_core >=3.2,<4"]
build-backend = "flit_core.buildapi"

[project]
name = "drawpyo"
authors = [{name = "Xander Cesari", email = "xander@merriman.industries"}]
description = "A Python library for programmatically generating Draw.io charts."
keywords = ["draw.io", "diagrams.net", "diagrams"]
readme = "README.md"
license = {text = "MIT License"}
classifiers = [
    "Programming Language :: Python :: 3",
    "License :: OSI Approved :: MIT License",
    "Operating System :: OS Independent",
]
requires-python = ">=3.8"
dynamic = ["version"]
dependencies = [
<<<<<<< HEAD
    "toml >= 0.10.2; python_version < '3.11'",
    "mkdocstrings[python] >= 0.18",
    ]   
=======
    "toml >= 0.10.2",
    "mkdocstrings[python]>=0.18",
    ]
>>>>>>> ad23c544

[project.urls]
Homepage = "https://github.com/MerrimanInd/drawpyo"
Issues = "https://github.com/MerrimanInd/drawpyo/issues"

[tool.pytest.ini_options]
addopts = [
    "--import-mode=importlib",
]<|MERGE_RESOLUTION|>--- conflicted
+++ resolved
@@ -17,15 +17,9 @@
 requires-python = ">=3.8"
 dynamic = ["version"]
 dependencies = [
-<<<<<<< HEAD
     "toml >= 0.10.2; python_version < '3.11'",
     "mkdocstrings[python] >= 0.18",
     ]   
-=======
-    "toml >= 0.10.2",
-    "mkdocstrings[python]>=0.18",
-    ]
->>>>>>> ad23c544
 
 [project.urls]
 Homepage = "https://github.com/MerrimanInd/drawpyo"
@@ -33,5 +27,4 @@
 
 [tool.pytest.ini_options]
 addopts = [
-    "--import-mode=importlib",
-]+    "--import-mode=importlib",